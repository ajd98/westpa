from __future__ import division, print_function; __metaclass__ = type
from core import WESTTool
<<<<<<< HEAD
import west
    
=======
import os
import numpy, h5py
import westpa

>>>>>>> 6c8e2db4
class WESTDataReader(WESTTool):
    '''Tool for reading data from WEST-related HDF5 files. Coordinates finding
    the main HDF5 file from west.cfg or command line arguments, caching of certain
    kinds of data (eventually), and retrieving auxiliary data sets from various
    places.'''
    
    def __init__(self):
        super(WESTDataReader,self).__init__()
        self.data_manager = westpa.rc.get_data_manager() 
        self.we_h5filename = None
        
    def add_args(self, parser):
        group = parser.add_argument_group('WEST input data options')
        group.add_argument('-W', '--west-data', dest='we_h5filename', metavar='WEST_H5FILE',
                           help='''Take WEST data from WEST_H5FILE (default: read from the HDF5 file specified in west.cfg).''')
        
    def process_args(self, args):
        if args.we_h5filename:
            self.data_manager.we_h5filename = self.we_h5filename = args.we_h5filename
        else:
            self.we_h5filename = self.data_manager.we_h5filename
        
    def open(self, mode='r'):
        self.data_manager.open_backing(mode)
        
    def close(self):
        self.data_manager.close_backing()
        
    def __getattr__(self, key):
        return getattr(self.data_manager, key)<|MERGE_RESOLUTION|>--- conflicted
+++ resolved
@@ -1,14 +1,7 @@
 from __future__ import division, print_function; __metaclass__ = type
 from core import WESTTool
-<<<<<<< HEAD
-import west
+import westpa
     
-=======
-import os
-import numpy, h5py
-import westpa
-
->>>>>>> 6c8e2db4
 class WESTDataReader(WESTTool):
     '''Tool for reading data from WEST-related HDF5 files. Coordinates finding
     the main HDF5 file from west.cfg or command line arguments, caching of certain

--- conflicted
+++ resolved
@@ -22,11 +22,6 @@
     function for the current incarnation of the work manager.'''
     outgoing_ids = [segment.seg_id for segment in segments]
     incoming_segments = {segment.seg_id: segment for segment in propagator.propagate(segments)}
-<<<<<<< HEAD
-=======
-    if log.isEnabledFor(logging.DEBUG):
-        log.debug('propagated {!r}'.format(incoming_segments))
->>>>>>> 8c1b7d9b
     return [incoming_segments[seg_id] for seg_id in outgoing_ids]
 
 class WESimManager:

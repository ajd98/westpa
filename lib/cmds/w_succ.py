from __future__ import division, print_function
import sys, argparse
import numpy
import wemd

from wemdtools.aframe import WEMDAnalysisTool, WEMDDataReaderMixin, CommonOutputMixin, BinningMixin, IterRangeMixin

import logging
log = logging.getLogger('w_succ')

class WSucc(CommonOutputMixin,WEMDDataReaderMixin,WEMDAnalysisTool):
    def __init__(self):
        super(WSucc,self).__init__()
        self.include_args['CommonOutputMixin']['print_bin_labels'] = False
        self.output_file = sys.stdout
        
    def find_successful_trajs(self):
        pcoord_formats = {'u8': '%20d',
                          'i8': '%20d',
                          'u4': '%10d',
                          'i4': '%11d',
                          'u2': '%5d',
                          'i2': '%6d',
                          'f4': '%14.7g',
                          'f8': '%23.15g'}
        
        if not self.output_suppress_headers:
            self.output_file.write('''\
# successful (recycled) segments 
# column 0:    iteration
# column 1:    seg_id
# column 2:    weight
# column>2:    final progress coordinate value
''')
        for n_iter in xrange(1, self.data_manager.current_iteration):
            seg_index = self.get_seg_index(n_iter)
            all_seg_ids = numpy.arange(len(seg_index), dtype=numpy.int_)
            recycled_seg_ids = all_seg_ids[seg_index[:]['endpoint_type'] == wemd.Segment.SEG_ENDPOINT_TYPE_RECYCLED]

            if len(recycled_seg_ids) == 0:
                # Attemping to retrieve a 0-length selection from HDF5 (the pcoords below) fails
                continue
            
            pcoord_ds = self.get_pcoord_dataset(n_iter)
            pcoord_len = pcoord_ds.shape[1]
            pcoord_ndim = pcoord_ds.shape[2]
            final_pcoords = self.get_pcoord_dataset(n_iter)[recycled_seg_ids,pcoord_len-1,:]
            # The above HDF5 selection always returns a vector; we want a 2-d array
            final_pcoords.shape = (len(recycled_seg_ids),pcoord_ndim)
            
            for (ipc, seg_id) in enumerate(recycled_seg_ids):
                self.output_file.write('%8d    %8d    %20.14g' % (n_iter, seg_id, seg_index[seg_id]['weight']))
                fields = ['']
                for field in final_pcoords[ipc]:
                    fields.append(pcoord_formats.get(field.dtype.str[1:], '%s') % field)
                self.output_file.write('    '.join(fields))
                self.output_file.write('\n')                    
                        
wsucc = WSucc()

parser = argparse.ArgumentParser('w_succ', description='''\
List segments which successfully reach a target state''')
wemd.rc.add_args(parser)
wsucc.add_args(parser)

parser.add_argument('-o', '--output', dest='output_file',
                    help='Store output in OUTPUT_FILE (default: write to standard output).',
                    type=argparse.FileType('wt'), default=sys.stdout)
args = parser.parse_args()
wemd.rc.process_args(args, config_required=False)
wsucc.process_args(args)
wsucc.output_file = args.output_file

<<<<<<< HEAD
if not args.suppress_headers:
    output_file.write('''\
# successful (recycled) segments 
# column 0:    iteration
# column 1:    seg_id
# column 2:    weight
'''.format())
    
max_iter = sim_manager.data_manager.current_iteration - 1
for n_iter in xrange(1, max_iter+1):
    seg_index_raw = sim_manager.data_manager.get_iter_group(n_iter)['seg_index'][...]
    seg_index = numpy.empty((len(seg_index_raw),), dtype=wemd.data_manager.seg_index_dtype)
    seg_index[:] = seg_index_raw[:]
    for (seg_id, seg_info) in enumerate(seg_index):
        if seg_info['endpoint_type'] == wemd.Segment.SEG_ENDPOINT_RECYCLED:
            output_file.write('{n_iter:10d}    {seg_id:10d}    {weight!r:<24s}\n'
                              .format(n_iter = n_iter, seg_id = seg_id, weight = seg_info['weight']))
=======
wsucc.find_successful_trajs()
>>>>>>> 8c1b7d9b
<|MERGE_RESOLUTION|>--- conflicted
+++ resolved
@@ -71,24 +71,4 @@
 wsucc.process_args(args)
 wsucc.output_file = args.output_file
 
-<<<<<<< HEAD
-if not args.suppress_headers:
-    output_file.write('''\
-# successful (recycled) segments 
-# column 0:    iteration
-# column 1:    seg_id
-# column 2:    weight
-'''.format())
-    
-max_iter = sim_manager.data_manager.current_iteration - 1
-for n_iter in xrange(1, max_iter+1):
-    seg_index_raw = sim_manager.data_manager.get_iter_group(n_iter)['seg_index'][...]
-    seg_index = numpy.empty((len(seg_index_raw),), dtype=wemd.data_manager.seg_index_dtype)
-    seg_index[:] = seg_index_raw[:]
-    for (seg_id, seg_info) in enumerate(seg_index):
-        if seg_info['endpoint_type'] == wemd.Segment.SEG_ENDPOINT_RECYCLED:
-            output_file.write('{n_iter:10d}    {seg_id:10d}    {weight!r:<24s}\n'
-                              .format(n_iter = n_iter, seg_id = seg_id, weight = seg_info['weight']))
-=======
-wsucc.find_successful_trajs()
->>>>>>> 8c1b7d9b
+wsucc.find_successful_trajs()